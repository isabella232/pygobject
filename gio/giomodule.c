--- conflicted
+++ resolved
@@ -47,18 +47,11 @@
     PyObject *pygobject_mod;
     /* perform any initialisation required by the library here */
 
-<<<<<<< HEAD
     d = PyModule_GetDict(module);
-=======
-    m = Py_InitModule("gio._gio", pygio_functions);
-    d = PyModule_GetDict(m);
 
     g_type_init();
     pyglib_init();
-
-    init_pygobject_check(2, 15, 2);
->>>>>>> 695ac7bc
-
+ 
     pygobject_mod = pygobject_init(2, 15, 2);
     if (pygobject_mod == NULL)
         return -1;
