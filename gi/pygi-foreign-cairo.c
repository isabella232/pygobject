/* -*- mode: C; c-basic-offset: 4; indent-tabs-mode: nil; -*- */
/*
 * Copyright (c) 2010  Collabora Ltd. <http://www.collabora.co.uk/>
 *
 * Permission is hereby granted, free of charge, to any person obtaining a copy
 * of this software and associated documentation files (the "Software"), to
 * deal in the Software without restriction, including without limitation the
 * rights to use, copy, modify, merge, publish, distribute, sublicense, and/or
 * sell copies of the Software, and to permit persons to whom the Software is
 * furnished to do so, subject to the following conditions:
 *
 * The above copyright notice and this permission notice shall be included in
 * all copies or substantial portions of the Software.
 *
 * THE SOFTWARE IS PROVIDED "AS IS", WITHOUT WARRANTY OF ANY KIND, EXPRESS OR
 * IMPLIED, INCLUDING BUT NOT LIMITED TO THE WARRANTIES OF MERCHANTABILITY,
 * FITNESS FOR A PARTICULAR PURPOSE AND NONINFRINGEMENT. IN NO EVENT SHALL THE
 * AUTHORS OR COPYRIGHT HOLDERS BE LIABLE FOR ANY CLAIM, DAMAGES OR OTHER
 * LIABILITY, WHETHER IN AN ACTION OF CONTRACT, TORT OR OTHERWISE, ARISING
 * FROM, OUT OF OR IN CONNECTION WITH THE SOFTWARE OR THE USE OR OTHER DEALINGS
 * IN THE SOFTWARE.
 */

#include <cairo.h>
#include <Python.h>

#if PY_VERSION_HEX < 0x03000000
#include <pycairo.h>
#else
#include <pycairo/py3cairo.h>
#endif

Pycairo_CAPI_t *Pycairo_CAPI;

#include "pygi-foreign.h"

#include <pyglib-python-compat.h>

PyObject *
cairo_context_to_arg (PyObject        *value,
                      GIInterfaceInfo *interface_info,
                      GITransfer       transfer,
                      GIArgument      *arg)
{
    cairo_t *cr;

    g_assert (transfer == GI_TRANSFER_NOTHING);

    cr = PycairoContext_GET (value);
    if (!cr) {
        return NULL;
    }

    arg->v_pointer = cr;
    Py_RETURN_NONE;
}

PyObject *
<<<<<<< HEAD
cairo_context_from_arg (GIInterfaceInfo *interface_info, GIArgument  *arg)
=======
cairo_context_from_arg (GIInterfaceInfo *interface_info, gpointer data)
>>>>>>> 01596a9b
{
    cairo_t *context = (cairo_t*) data;

    cairo_reference (context);

    return PycairoContext_FromContext (context, &PycairoContext_Type, NULL);
}

PyObject *
cairo_context_release (GIBaseInfo *base_info,
                       gpointer    struct_)
{
    cairo_destroy ( (cairo_t*) struct_);
    Py_RETURN_NONE;
}


PyObject *
cairo_surface_to_arg (PyObject        *value,
                      GIInterfaceInfo *interface_info,
                      GITransfer       transfer,
                      GIArgument      *arg)
{
    cairo_surface_t *surface;

    g_assert (transfer == GI_TRANSFER_NOTHING);

    surface = ( (PycairoSurface*) value)->surface;
    if (!surface) {
        PyErr_SetString (PyExc_ValueError, "Surface instance wrapping a NULL surface");
        return NULL;
    }

    arg->v_pointer = surface;
    Py_RETURN_NONE;
}

PyObject *
<<<<<<< HEAD
cairo_surface_from_arg (GIInterfaceInfo *interface_info, GIArgument  *arg)
=======
cairo_surface_from_arg (GIInterfaceInfo *interface_info, gpointer data)
>>>>>>> 01596a9b
{
    cairo_surface_t *surface = (cairo_surface_t*) data;

    cairo_surface_reference (surface);

    return PycairoSurface_FromSurface (surface, NULL);
}

PyObject *
cairo_surface_release (GIBaseInfo *base_info,
                       gpointer    struct_)
{
    cairo_surface_destroy ( (cairo_surface_t*) struct_);
    Py_RETURN_NONE;
}

<<<<<<< HEAD
#define _PY_TUPLE_GET_INT(t, pos, i)    \
{                                       \
    PyObject *item;                     \
    long l;                             \
    item = PyTuple_GET_ITEM(t, pos);    \
    if (!item)                          \
        goto err;                       \
    l = PYGLIB_PyLong_AsLong(item);     \
    if (PyErr_Occurred()) {             \
        Py_DECREF(item);                \
        goto err;                       \
    }                                   \
    if (l > INT_MAX || l < INT_MIN) {   \
        Py_DECREF(item);                \
        PyErr_Format(PyExc_ValueError, "integer %ld is out of range", l); \
        goto err;                       \
    }                                   \
    i = (int)l;                         \
    Py_DECREF(item);                    \
}

#define _PY_TUPLE_SET_INT(t, pos, i)    \
{                                       \
    PyObject *item;                     \
    item = PYGLIB_PyLong_FromLong(i);   \
    if (!item)                          \
        goto err;                       \
    PyTuple_SET_ITEM(t, pos, item);     \
}

PyObject *
cairo_rectangle_int_to_arg (PyObject        *value,
                            GIInterfaceInfo *interface_info,
                            GITransfer       transfer,
                            GIArgument      *arg)
{
    cairo_rectangle_int_t *rect;
    Py_ssize_t seq_len;

    seq_len = PySequence_Size(value);
    if (!PySequence_Check(value) || (seq_len != 4)) {
        PyErr_Format(PyExc_TypeError, "expected a sequence of length 4");
        goto err;
    }

    rect = g_malloc(sizeof(cairo_rectangle_int_t));
    if (!rect)
        return PyErr_NoMemory();

    _PY_TUPLE_GET_INT(value, 0, rect->x);
    _PY_TUPLE_GET_INT(value, 1, rect->y);
    _PY_TUPLE_GET_INT(value, 2, rect->width);
    _PY_TUPLE_GET_INT(value, 3, rect->height);

    arg->v_pointer = rect;
    Py_RETURN_NONE;
err:
    return NULL;
}

PyObject *
cairo_rectangle_int_from_arg (GIInterfaceInfo *interface_info, GIArgument  *arg)
{
    PyObject *result;
    cairo_rectangle_int_t *rect = (cairo_rectangle_int_t*) arg;

    result = PyTuple_New(4);
    if (!result)
        return NULL;

    if (rect) {
        _PY_TUPLE_SET_INT(result, 0, rect->x);
        _PY_TUPLE_SET_INT(result, 1, rect->y);
        _PY_TUPLE_SET_INT(result, 2, rect->width);
        _PY_TUPLE_SET_INT(result, 3, rect->height);
    } else {
        _PY_TUPLE_SET_INT(result, 0, 0);
        _PY_TUPLE_SET_INT(result, 1, 0);
        _PY_TUPLE_SET_INT(result, 2, 0);
        _PY_TUPLE_SET_INT(result, 3, 0);
    }

    return result;
err:
    Py_DECREF(result);
    return NULL;
}

PyObject *
cairo_rectangle_int_release (GIBaseInfo *base_info,
                             gpointer    struct_)
{
    g_free (struct_);
    Py_RETURN_NONE;
}

=======
>>>>>>> 01596a9b
static PyMethodDef _gi_cairo_functions[] = {};
PYGLIB_MODULE_START(_gi_cairo, "_gi_cairo")
{
    Pycairo_IMPORT;
    if (Pycairo_CAPI == NULL)
        return PYGLIB_MODULE_ERROR_RETURN;

    pygi_register_foreign_struct ("cairo",
                                  "Context",
                                  cairo_context_to_arg,
                                  cairo_context_from_arg,
                                  cairo_context_release);

    pygi_register_foreign_struct ("cairo",
                                  "Surface",
                                  cairo_surface_to_arg,
                                  cairo_surface_from_arg,
                                  cairo_surface_release);
}
PYGLIB_MODULE_END;<|MERGE_RESOLUTION|>--- conflicted
+++ resolved
@@ -56,11 +56,7 @@
 }
 
 PyObject *
-<<<<<<< HEAD
-cairo_context_from_arg (GIInterfaceInfo *interface_info, GIArgument  *arg)
-=======
 cairo_context_from_arg (GIInterfaceInfo *interface_info, gpointer data)
->>>>>>> 01596a9b
 {
     cairo_t *context = (cairo_t*) data;
 
@@ -99,11 +95,7 @@
 }
 
 PyObject *
-<<<<<<< HEAD
-cairo_surface_from_arg (GIInterfaceInfo *interface_info, GIArgument  *arg)
-=======
 cairo_surface_from_arg (GIInterfaceInfo *interface_info, gpointer data)
->>>>>>> 01596a9b
 {
     cairo_surface_t *surface = (cairo_surface_t*) data;
 
@@ -120,105 +112,6 @@
     Py_RETURN_NONE;
 }
 
-<<<<<<< HEAD
-#define _PY_TUPLE_GET_INT(t, pos, i)    \
-{                                       \
-    PyObject *item;                     \
-    long l;                             \
-    item = PyTuple_GET_ITEM(t, pos);    \
-    if (!item)                          \
-        goto err;                       \
-    l = PYGLIB_PyLong_AsLong(item);     \
-    if (PyErr_Occurred()) {             \
-        Py_DECREF(item);                \
-        goto err;                       \
-    }                                   \
-    if (l > INT_MAX || l < INT_MIN) {   \
-        Py_DECREF(item);                \
-        PyErr_Format(PyExc_ValueError, "integer %ld is out of range", l); \
-        goto err;                       \
-    }                                   \
-    i = (int)l;                         \
-    Py_DECREF(item);                    \
-}
-
-#define _PY_TUPLE_SET_INT(t, pos, i)    \
-{                                       \
-    PyObject *item;                     \
-    item = PYGLIB_PyLong_FromLong(i);   \
-    if (!item)                          \
-        goto err;                       \
-    PyTuple_SET_ITEM(t, pos, item);     \
-}
-
-PyObject *
-cairo_rectangle_int_to_arg (PyObject        *value,
-                            GIInterfaceInfo *interface_info,
-                            GITransfer       transfer,
-                            GIArgument      *arg)
-{
-    cairo_rectangle_int_t *rect;
-    Py_ssize_t seq_len;
-
-    seq_len = PySequence_Size(value);
-    if (!PySequence_Check(value) || (seq_len != 4)) {
-        PyErr_Format(PyExc_TypeError, "expected a sequence of length 4");
-        goto err;
-    }
-
-    rect = g_malloc(sizeof(cairo_rectangle_int_t));
-    if (!rect)
-        return PyErr_NoMemory();
-
-    _PY_TUPLE_GET_INT(value, 0, rect->x);
-    _PY_TUPLE_GET_INT(value, 1, rect->y);
-    _PY_TUPLE_GET_INT(value, 2, rect->width);
-    _PY_TUPLE_GET_INT(value, 3, rect->height);
-
-    arg->v_pointer = rect;
-    Py_RETURN_NONE;
-err:
-    return NULL;
-}
-
-PyObject *
-cairo_rectangle_int_from_arg (GIInterfaceInfo *interface_info, GIArgument  *arg)
-{
-    PyObject *result;
-    cairo_rectangle_int_t *rect = (cairo_rectangle_int_t*) arg;
-
-    result = PyTuple_New(4);
-    if (!result)
-        return NULL;
-
-    if (rect) {
-        _PY_TUPLE_SET_INT(result, 0, rect->x);
-        _PY_TUPLE_SET_INT(result, 1, rect->y);
-        _PY_TUPLE_SET_INT(result, 2, rect->width);
-        _PY_TUPLE_SET_INT(result, 3, rect->height);
-    } else {
-        _PY_TUPLE_SET_INT(result, 0, 0);
-        _PY_TUPLE_SET_INT(result, 1, 0);
-        _PY_TUPLE_SET_INT(result, 2, 0);
-        _PY_TUPLE_SET_INT(result, 3, 0);
-    }
-
-    return result;
-err:
-    Py_DECREF(result);
-    return NULL;
-}
-
-PyObject *
-cairo_rectangle_int_release (GIBaseInfo *base_info,
-                             gpointer    struct_)
-{
-    g_free (struct_);
-    Py_RETURN_NONE;
-}
-
-=======
->>>>>>> 01596a9b
 static PyMethodDef _gi_cairo_functions[] = {};
 PYGLIB_MODULE_START(_gi_cairo, "_gi_cairo")
 {
