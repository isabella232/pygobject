/* -*- mode: C; c-basic-offset: 4; indent-tabs-mode: nil; -*- */
/*
 * Copyright (c) 2010  Collabora Ltd. <http://www.collabora.co.uk/>
 *
 * Permission is hereby granted, free of charge, to any person obtaining a copy
 * of this software and associated documentation files (the "Software"), to
 * deal in the Software without restriction, including without limitation the
 * rights to use, copy, modify, merge, publish, distribute, sublicense, and/or
 * sell copies of the Software, and to permit persons to whom the Software is
 * furnished to do so, subject to the following conditions:
 *
 * The above copyright notice and this permission notice shall be included in
 * all copies or substantial portions of the Software.
 *
 * THE SOFTWARE IS PROVIDED "AS IS", WITHOUT WARRANTY OF ANY KIND, EXPRESS OR
 * IMPLIED, INCLUDING BUT NOT LIMITED TO THE WARRANTIES OF MERCHANTABILITY,
 * FITNESS FOR A PARTICULAR PURPOSE AND NONINFRINGEMENT. IN NO EVENT SHALL THE
 * AUTHORS OR COPYRIGHT HOLDERS BE LIABLE FOR ANY CLAIM, DAMAGES OR OTHER
 * LIABILITY, WHETHER IN AN ACTION OF CONTRACT, TORT OR OTHERWISE, ARISING
 * FROM, OUT OF OR IN CONNECTION WITH THE SOFTWARE OR THE USE OR OTHER DEALINGS
 * IN THE SOFTWARE.
 */

#include "pygobject.h"

#include "pygi-private.h"
#include "pygi-foreign-gvariant.h"

PyObject *
g_variant_to_arg (PyObject        *value,
                  GIInterfaceInfo *interface_info,
                  GITransfer       transfer,
                  GIArgument      *arg)
{
    g_assert (transfer == GI_TRANSFER_NOTHING);

    /* TODO check that value is a PyGPointer */

    arg->v_pointer = (GVariant *) ( (PyGPointer *) value)->pointer;
    Py_RETURN_NONE;
}

PyObject *
g_variant_from_arg (GIInterfaceInfo *interface_info,
<<<<<<< HEAD
                    GIArgument      *arg)
{
    GVariant *variant = (GVariant *) arg;
=======
                    gpointer         data)
{
    GVariant *variant = (GVariant *) data;

>>>>>>> 01596a9b
    PyObject *type = _pygi_type_import_by_gi_info (interface_info);

    g_variant_ref_sink (variant);

    return _pygi_struct_new ( (PyTypeObject *) type, variant, FALSE);
}

PyObject *
g_variant_release_foreign (GIBaseInfo *base_info,
                           gpointer struct_)
{
    g_variant_unref ( (GVariant *) struct_);
    Py_RETURN_NONE;
}
<|MERGE_RESOLUTION|>--- conflicted
+++ resolved
@@ -42,16 +42,10 @@
 
 PyObject *
 g_variant_from_arg (GIInterfaceInfo *interface_info,
-<<<<<<< HEAD
-                    GIArgument      *arg)
-{
-    GVariant *variant = (GVariant *) arg;
-=======
                     gpointer         data)
 {
     GVariant *variant = (GVariant *) data;
 
->>>>>>> 01596a9b
     PyObject *type = _pygi_type_import_by_gi_info (interface_info);
 
     g_variant_ref_sink (variant);
