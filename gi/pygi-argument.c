/* -*- Mode: C; c-basic-offset: 4 -*-
 * vim: tabstop=4 shiftwidth=4 expandtab
 *
 * Copyright (C) 2005-2009 Johan Dahlin <johan@gnome.org>
 *
 *   pygi-argument.c: GIArgument - PyObject conversion functions.
 *
 * This library is free software; you can redistribute it and/or
 * modify it under the terms of the GNU Lesser General Public
 * License as published by the Free Software Foundation; either
 * version 2.1 of the License, or (at your option) any later version.
 *
 * This library is distributed in the hope that it will be useful,
 * but WITHOUT ANY WARRANTY; without even the implied warranty of
 * MERCHANTABILITY or FITNESS FOR A PARTICULAR PURPOSE.  See the GNU
 * Lesser General Public License for more details.
 *
 * You should have received a copy of the GNU Lesser General Public
 * License along with this library; if not, write to the Free Software
 * Foundation, Inc., 51 Franklin Street, Fifth Floor, Boston, MA 02110-1301
 * USA
 */

#include "pygi-private.h"

#include <string.h>
#include <time.h>

#include <datetime.h>
#include <pygobject.h>
#include <pyglib-python-compat.h>

static void
_pygi_g_type_tag_py_bounds (GITypeTag   type_tag,
                            PyObject  **lower,
                            PyObject  **upper)
{
    switch (type_tag) {
        case GI_TYPE_TAG_INT8:
            *lower = PYGLIB_PyLong_FromLong (-128);
            *upper = PYGLIB_PyLong_FromLong (127);
            break;
        case GI_TYPE_TAG_UINT8:
            *upper = PYGLIB_PyLong_FromLong (255);
            *lower = PYGLIB_PyLong_FromLong (0);
            break;
        case GI_TYPE_TAG_INT16:
            *lower = PYGLIB_PyLong_FromLong (-32768);
            *upper = PYGLIB_PyLong_FromLong (32767);
            break;
        case GI_TYPE_TAG_UINT16:
            *upper = PYGLIB_PyLong_FromLong (65535);
            *lower = PYGLIB_PyLong_FromLong (0);
            break;
        case GI_TYPE_TAG_INT32:
            *lower = PYGLIB_PyLong_FromLong (G_MININT32);
            *upper = PYGLIB_PyLong_FromLong (G_MAXINT32);
            break;
        case GI_TYPE_TAG_UINT32:
            /* Note: On 32-bit archs, this number doesn't fit in a long. */
            *upper = PyLong_FromLongLong (G_MAXUINT32);
            *lower = PYGLIB_PyLong_FromLong (0);
            break;
        case GI_TYPE_TAG_INT64:
            /* Note: On 32-bit archs, these numbers don't fit in a long. */
            *lower = PyLong_FromLongLong (G_MININT64);
            *upper = PyLong_FromLongLong (G_MAXINT64);
            break;
        case GI_TYPE_TAG_UINT64:
            *upper = PyLong_FromUnsignedLongLong (G_MAXUINT64);
            *lower = PYGLIB_PyLong_FromLong (0);
            break;
        case GI_TYPE_TAG_FLOAT:
            *upper = PyFloat_FromDouble (G_MAXFLOAT);
            *lower = PyFloat_FromDouble (-G_MAXFLOAT);
            break;
        case GI_TYPE_TAG_DOUBLE:
            *upper = PyFloat_FromDouble (G_MAXDOUBLE);
            *lower = PyFloat_FromDouble (-G_MAXDOUBLE);
            break;
        default:
            PyErr_SetString (PyExc_TypeError, "Non-numeric type tag");
            *lower = *upper = NULL;
            return;
    }
}

gint
_pygi_g_registered_type_info_check_object (GIRegisteredTypeInfo *info,
                                           gboolean              is_instance,
                                           PyObject             *object)
{
    gint retval;

    GType g_type;
    PyObject *py_type;
    gchar *type_name_expected = NULL;
    GIInfoType interface_type;

    interface_type = g_base_info_get_type (info);
    if ( (interface_type == GI_INFO_TYPE_STRUCT) &&
            (g_struct_info_is_foreign ( (GIStructInfo*) info))) {
        /* TODO: Could we check is the correct foreign type? */
        return 1;
    }

    g_type = g_registered_type_info_get_g_type (info);
    if (g_type != G_TYPE_NONE) {
        py_type = _pygi_type_get_from_g_type (g_type);
    } else {
        py_type = _pygi_type_import_by_gi_info ( (GIBaseInfo *) info);
    }

    if (py_type == NULL) {
        return 0;
    }

    g_assert (PyType_Check (py_type));

    if (is_instance) {
        retval = PyObject_IsInstance (object, py_type);
        if (!retval) {
            type_name_expected = _pygi_g_base_info_get_fullname (
                                     (GIBaseInfo *) info);
        }
    } else {
        if (!PyObject_Type (py_type)) {
            type_name_expected = "type";
            retval = 0;
        } else if (!PyType_IsSubtype ( (PyTypeObject *) object,
                                       (PyTypeObject *) py_type)) {
            type_name_expected = _pygi_g_base_info_get_fullname (
                                     (GIBaseInfo *) info);
            retval = 0;
        } else {
            retval = 1;
        }
    }

    Py_DECREF (py_type);

    if (!retval) {
        PyTypeObject *object_type;

        if (type_name_expected == NULL) {
            return -1;
        }

        object_type = (PyTypeObject *) PyObject_Type (object);
        if (object_type == NULL) {
            return -1;
        }

        PyErr_Format (PyExc_TypeError, "Must be %s, not %s",
                      type_name_expected, object_type->tp_name);

        g_free (type_name_expected);
    }

    return retval;
}

gint
_pygi_g_type_interface_check_object (GIBaseInfo *info,
                                     PyObject   *object)
{
    gint retval = 1;
    GIInfoType info_type;

    info_type = g_base_info_get_type (info);
    switch (info_type) {
        case GI_INFO_TYPE_CALLBACK:
            if (!PyCallable_Check (object)) {
                PyErr_Format (PyExc_TypeError, "Must be callable, not %s",
                              object->ob_type->tp_name);
                retval = 0;
            }
            break;
        case GI_INFO_TYPE_ENUM:
            retval = 0;
            if (PyNumber_Check (object)) {
                PyObject *number = PYGLIB_PyNumber_Long (object);
                if (number == NULL)
                    PyErr_Clear();
                else {
                    glong value = PYGLIB_PyLong_AsLong (number);
                    int i;
                    for (i = 0; i < g_enum_info_get_n_values (info); i++) {
                        GIValueInfo *value_info = g_enum_info_get_value (info, i);
                        glong enum_value = g_value_info_get_value (value_info);
                        g_base_info_unref (value_info);
                        if (value == enum_value) {
                            retval = 1;
                            break;
                        }
                    }
                }
            }
            if (retval < 1)
                retval = _pygi_g_registered_type_info_check_object (
                             (GIRegisteredTypeInfo *) info, TRUE, object);
            break;
        case GI_INFO_TYPE_FLAGS:
            if (PyNumber_Check (object)) {
                /* Accept 0 as a valid flag value */
                PyObject *number = PYGLIB_PyNumber_Long (object);
                if (number == NULL)
                    PyErr_Clear();
                else {
                    long value = PYGLIB_PyLong_AsLong (number);
                    if (value == 0)
                        break;
                    else if (value == -1)
                        PyErr_Clear();
                }
            }
            retval = _pygi_g_registered_type_info_check_object (
                         (GIRegisteredTypeInfo *) info, TRUE, object);
            break;
        case GI_INFO_TYPE_STRUCT:
        {
            GType type;

            /* Handle special cases. */
            type = g_registered_type_info_get_g_type ( (GIRegisteredTypeInfo *) info);
            if (g_type_is_a (type, G_TYPE_CLOSURE)) {
                if (!(PyCallable_Check (object) ||
                      pyg_type_from_object_strict (object, FALSE) == G_TYPE_CLOSURE)) {
                    PyErr_Format (PyExc_TypeError, "Must be callable, not %s",
                                  object->ob_type->tp_name);
                    retval = 0;
                }
                break;
            } else if (g_type_is_a (type, G_TYPE_VALUE)) {
                /* we can't check g_values because we don't have 
                 * enough context so just pass them through */
                break;
            }

            /* Fallback. */
        }
        case GI_INFO_TYPE_BOXED:
        case GI_INFO_TYPE_INTERFACE:
        case GI_INFO_TYPE_OBJECT:
            retval = _pygi_g_registered_type_info_check_object ( (GIRegisteredTypeInfo *) info, TRUE, object);
            break;
        case GI_INFO_TYPE_UNION:


            retval = _pygi_g_registered_type_info_check_object ( (GIRegisteredTypeInfo *) info, TRUE, object);

            /* If not the same type then check to see if the object's type
             * is the same as one of the union's members
             */
            if (retval == 0) {
                gint i;
                gint n_fields;

                n_fields = g_union_info_get_n_fields ( (GIUnionInfo *) info);

                for (i = 0; i < n_fields; i++) {
                    gint member_retval;
                    GIFieldInfo *field_info;
                    GITypeInfo *field_type_info;

                    field_info =
                        g_union_info_get_field ( (GIUnionInfo *) info, i);
                    field_type_info = g_field_info_get_type (field_info);

                    member_retval = _pygi_g_type_info_check_object(
                        field_type_info,
                        object,
                        TRUE);

                    g_base_info_unref ( ( GIBaseInfo *) field_type_info);
                    g_base_info_unref ( ( GIBaseInfo *) field_info);

                    if (member_retval == 1) {
                        retval = member_retval;
                        break;
                    }
                }
            }

            break;
        default:
            g_assert_not_reached();
    }

    return retval;
}

gint
_pygi_g_type_info_check_object (GITypeInfo *type_info,
                                PyObject   *object,
                                gboolean   allow_none)
{
    GITypeTag type_tag;
    gint retval = 1;

    if (allow_none && object == Py_None) {
        return retval;
    }

    type_tag = g_type_info_get_tag (type_info);

    switch (type_tag) {
        case GI_TYPE_TAG_VOID:
            /* No check; VOID means undefined type */
            break;
        case GI_TYPE_TAG_BOOLEAN:
            /* No check; every Python object has a truth value. */
            break;
        case GI_TYPE_TAG_UINT8:
            /* UINT8 types can be characters */
            if (PYGLIB_PyBytes_Check(object)) {
                if (PYGLIB_PyBytes_Size(object) != 1) {
                    PyErr_Format (PyExc_TypeError, "Must be a single character");
                    retval = 0;
                    break;
                }

                break;
            }
        case GI_TYPE_TAG_INT8:
        case GI_TYPE_TAG_INT16:
        case GI_TYPE_TAG_UINT16:
        case GI_TYPE_TAG_INT32:
        case GI_TYPE_TAG_UINT32:
        case GI_TYPE_TAG_INT64:
        case GI_TYPE_TAG_UINT64:
        case GI_TYPE_TAG_FLOAT:
        case GI_TYPE_TAG_DOUBLE:
        {
            PyObject *number, *lower, *upper;

            if (!PyNumber_Check (object)) {
                PyErr_Format (PyExc_TypeError, "Must be number, not %s",
                              object->ob_type->tp_name);
                retval = 0;
                break;
            }

            if (type_tag == GI_TYPE_TAG_FLOAT || type_tag == GI_TYPE_TAG_DOUBLE) {
                number = PyNumber_Float (object);
            } else {
                number = PYGLIB_PyNumber_Long (object);
            }

            _pygi_g_type_tag_py_bounds (type_tag, &lower, &upper);

            if (lower == NULL || upper == NULL || number == NULL) {
                retval = -1;
                goto check_number_release;
            }

            /* Check bounds */
            if (PyObject_RichCompareBool (lower, number, Py_GT)
                    || PyObject_RichCompareBool (upper, number, Py_LT)) {
                PyObject *lower_str;
                PyObject *upper_str;

                if (PyErr_Occurred()) {
                    retval = -1;
                    goto check_number_release;
                }

                lower_str = PyObject_Str (lower);
                upper_str = PyObject_Str (upper);
                if (lower_str == NULL || upper_str == NULL) {
                    retval = -1;
                    goto check_number_error_release;
                }

#if PY_VERSION_HEX < 0x03000000
                PyErr_Format (PyExc_ValueError, "Must range from %s to %s",
                              PyString_AS_STRING (lower_str),
                              PyString_AS_STRING (upper_str));
#else
                {
                    PyObject *lower_pybytes_obj = PyUnicode_AsUTF8String (lower_str);
                    if (!lower_pybytes_obj)
                        goto utf8_fail;

                    PyObject *upper_pybytes_obj = PyUnicode_AsUTF8String (upper_str);                    
                    if (!upper_pybytes_obj) {
                        Py_DECREF(lower_pybytes_obj);
                        goto utf8_fail;
                    }

                    PyErr_Format (PyExc_ValueError, "Must range from %s to %s",
                                  PyBytes_AsString (lower_pybytes_obj),
                                  PyBytes_AsString (upper_pybytes_obj));
                    Py_DECREF (lower_pybytes_obj);
                    Py_DECREF (upper_pybytes_obj);
                }
utf8_fail:
#endif
                retval = 0;

check_number_error_release:
                Py_XDECREF (lower_str);
                Py_XDECREF (upper_str);
            }

check_number_release:
            Py_XDECREF (number);
            Py_XDECREF (lower);
            Py_XDECREF (upper);
            break;
        }
        case GI_TYPE_TAG_GTYPE:
        {
            if (pyg_type_from_object (object) == 0) {
                PyErr_Format (PyExc_TypeError, "Must be gobject.GType, not %s",
                              object->ob_type->tp_name);
                retval = 0;
            }
            break;
        }
        case GI_TYPE_TAG_UNICHAR:
        {
            Py_ssize_t size;
            if (PyUnicode_Check (object)) {
                size = PyUnicode_GET_SIZE (object);
#if PY_VERSION_HEX < 0x03000000
            } else if (PyString_Check (object)) {
                PyObject *pyuni = PyUnicode_FromEncodedObject (object, "UTF-8", "strict");
                size = PyUnicode_GET_SIZE (pyuni);
                Py_DECREF(pyuni);
#endif
            } else {
                PyErr_Format (PyExc_TypeError, "Must be string, not %s",
                              object->ob_type->tp_name);
                retval = 0;
                break;
            }

            if (size != 1) {
                PyErr_Format (PyExc_TypeError, "Must be a one character string, not %ld characters",
                              size);
                retval = 0;
                break;
            }

            break;
        }
        case GI_TYPE_TAG_UTF8:
        case GI_TYPE_TAG_FILENAME:
            if (!PYGLIB_PyBaseString_Check (object) ) {
                PyErr_Format (PyExc_TypeError, "Must be string, not %s",
                              object->ob_type->tp_name);
                retval = 0;
            }
            break;
        case GI_TYPE_TAG_ARRAY:
        {
            gssize fixed_size;
            Py_ssize_t length;
            GITypeInfo *item_type_info;
            Py_ssize_t i;

            if (!PySequence_Check (object)) {
                PyErr_Format (PyExc_TypeError, "Must be sequence, not %s",
                              object->ob_type->tp_name);
                retval = 0;
                break;
            }

            length = PySequence_Length (object);
            if (length < 0) {
                retval = -1;
                break;
            }

            fixed_size = g_type_info_get_array_fixed_size (type_info);
            if (fixed_size >= 0 && length != fixed_size) {
                PyErr_Format (PyExc_ValueError, "Must contain %zd items, not %zd",
                              fixed_size, length);
                retval = 0;
                break;
            }

            item_type_info = g_type_info_get_param_type (type_info, 0);
            g_assert (item_type_info != NULL);

            /* FIXME: This is insain.  We really should only check the first
             *        object and perhaps have a debugging mode.  Large arrays
             *        will cause apps to slow to a crawl.
             */
            for (i = 0; i < length; i++) {
                PyObject *item;

                item = PySequence_GetItem (object, i);
                if (item == NULL) {
                    retval = -1;
                    break;
                }

                retval = _pygi_g_type_info_check_object (item_type_info, item, TRUE);

                Py_DECREF (item);

                if (retval < 0) {
                    break;
                }
                if (!retval) {
                    _PyGI_ERROR_PREFIX ("Item %zd: ", i);
                    break;
                }
            }

            g_base_info_unref ( (GIBaseInfo *) item_type_info);

            break;
        }
        case GI_TYPE_TAG_INTERFACE:
        {
            GIBaseInfo *info;

            info = g_type_info_get_interface (type_info);
            g_assert (info != NULL);

            retval = _pygi_g_type_interface_check_object(info, object);

            g_base_info_unref (info);
            break;
        }
        case GI_TYPE_TAG_GLIST:
        case GI_TYPE_TAG_GSLIST:
        {
            Py_ssize_t length;
            GITypeInfo *item_type_info;
            Py_ssize_t i;

            if (!PySequence_Check (object)) {
                PyErr_Format (PyExc_TypeError, "Must be sequence, not %s",
                              object->ob_type->tp_name);
                retval = 0;
                break;
            }

            length = PySequence_Length (object);
            if (length < 0) {
                retval = -1;
                break;
            }

            item_type_info = g_type_info_get_param_type (type_info, 0);
            g_assert (item_type_info != NULL);

            for (i = 0; i < length; i++) {
                PyObject *item;

                item = PySequence_GetItem (object, i);
                if (item == NULL) {
                    retval = -1;
                    break;
                }

                retval = _pygi_g_type_info_check_object (item_type_info, item, TRUE);

                Py_DECREF (item);

                if (retval < 0) {
                    break;
                }
                if (!retval) {
                    _PyGI_ERROR_PREFIX ("Item %zd: ", i);
                    break;
                }
            }

            g_base_info_unref ( (GIBaseInfo *) item_type_info);
            break;
        }
        case GI_TYPE_TAG_GHASH:
        {
            Py_ssize_t length;
            PyObject *keys;
            PyObject *values;
            GITypeInfo *key_type_info;
            GITypeInfo *value_type_info;
            Py_ssize_t i;

            keys = PyMapping_Keys (object);
            if (keys == NULL) {
                PyErr_Format (PyExc_TypeError, "Must be mapping, not %s",
                              object->ob_type->tp_name);
                retval = 0;
                break;
            }

            length = PyMapping_Length (object);
            if (length < 0) {
                Py_DECREF (keys);
                retval = -1;
                break;
            }

            values = PyMapping_Values (object);
            if (values == NULL) {
                retval = -1;
                Py_DECREF (keys);
                break;
            }

            key_type_info = g_type_info_get_param_type (type_info, 0);
            g_assert (key_type_info != NULL);

            value_type_info = g_type_info_get_param_type (type_info, 1);
            g_assert (value_type_info != NULL);

            for (i = 0; i < length; i++) {
                PyObject *key;
                PyObject *value;

                key = PyList_GET_ITEM (keys, i);
                value = PyList_GET_ITEM (values, i);

                retval = _pygi_g_type_info_check_object (key_type_info, key, TRUE);
                if (retval < 0) {
                    break;
                }
                if (!retval) {
                    _PyGI_ERROR_PREFIX ("Key %zd :", i);
                    break;
                }

                retval = _pygi_g_type_info_check_object (value_type_info, value, TRUE);
                if (retval < 0) {
                    break;
                }
                if (!retval) {
                    _PyGI_ERROR_PREFIX ("Value %zd :", i);
                    break;
                }
            }

            g_base_info_unref ( (GIBaseInfo *) key_type_info);
            g_base_info_unref ( (GIBaseInfo *) value_type_info);
            Py_DECREF (values);
            Py_DECREF (keys);
            break;
        }
        case GI_TYPE_TAG_ERROR:
            PyErr_SetString (PyExc_NotImplementedError, "Error marshalling is not supported yet");
            /* TODO */
            break;
    }

    return retval;
}

GArray *
_pygi_argument_to_array (GIArgument  *arg,
                         GIArgument  *args[],
                         GITypeInfo *type_info,
                         gboolean is_method)
{
    GITypeInfo *item_type_info;
    gboolean is_zero_terminated;
    gsize item_size;
    gssize length;
    GArray *g_array;

    if (arg->v_pointer == NULL) {
        return NULL;
    }

    is_zero_terminated = g_type_info_is_zero_terminated (type_info);
    item_type_info = g_type_info_get_param_type (type_info, 0);

    item_size = _pygi_g_type_info_size (item_type_info);

    g_base_info_unref ( (GIBaseInfo *) item_type_info);

    if (is_zero_terminated) {
        length = g_strv_length (arg->v_pointer);
    } else {
        length = g_type_info_get_array_fixed_size (type_info);
        if (length < 0) {
            gint length_arg_pos;

            length_arg_pos = g_type_info_get_array_length (type_info);
            g_assert (length_arg_pos >= 0);

            /* FIXME: Take into account the type of the argument. */
            length = args[length_arg_pos]->v_int;
        }
    }

    g_assert (length >= 0);

    g_array = g_array_new (is_zero_terminated, FALSE, item_size);

    g_array->data = arg->v_pointer;
    g_array->len = length;

    return g_array;
}

GIArgument
_pygi_argument_from_object (PyObject   *object,
                            GITypeInfo *type_info,
                            GITransfer  transfer)
{
    GIArgument arg;
    GITypeTag type_tag;

    memset(&arg, 0, sizeof(GIArgument));
    type_tag = g_type_info_get_tag (type_info);

    switch (type_tag) {
        case GI_TYPE_TAG_VOID:
            g_warn_if_fail (transfer == GI_TRANSFER_NOTHING);
            arg.v_pointer = object;
            break;
        case GI_TYPE_TAG_BOOLEAN:
        {
            arg.v_boolean = PyObject_IsTrue (object);
            break;
        }
        case GI_TYPE_TAG_UINT8:
            if (PYGLIB_PyBytes_Check(object)) {
                arg.v_long = (long)(PYGLIB_PyBytes_AsString(object)[0]);
                break;
            }

        case GI_TYPE_TAG_INT8:
        case GI_TYPE_TAG_INT16:
        case GI_TYPE_TAG_UINT16:
        case GI_TYPE_TAG_INT32:
        {
            PyObject *int_;

            int_ = PYGLIB_PyNumber_Long (object);
            if (int_ == NULL) {
                break;
            }

            arg.v_long = PYGLIB_PyLong_AsLong (int_);

            Py_DECREF (int_);

            break;
        }
        case GI_TYPE_TAG_UINT32:
        case GI_TYPE_TAG_UINT64:
        {
            PyObject *number;
            guint64 value;

            number = PYGLIB_PyNumber_Long (object);
            if (number == NULL) {
                break;
            }

#if PY_VERSION_HEX < 0x03000000
            if (PyInt_Check (number)) {
                value = PyInt_AS_LONG (number);
            } else
#endif
            value = PyLong_AsUnsignedLongLong (number);

            arg.v_uint64 = value;

            Py_DECREF (number);

            break;
        }
        case GI_TYPE_TAG_INT64:
        {
            PyObject *number;
            gint64 value;

            number = PYGLIB_PyNumber_Long (object);
            if (number == NULL) {
                break;
            }

#if PY_VERSION_HEX < 0x03000000
            if (PyInt_Check (number)) {
                value = PyInt_AS_LONG (number);
            } else
#endif
            value = PyLong_AsLongLong (number);

            arg.v_int64 = value;

            Py_DECREF (number);

            break;
        }
        case GI_TYPE_TAG_FLOAT:
        {
            PyObject *float_;

            float_ = PyNumber_Float (object);
            if (float_ == NULL) {
                break;
            }

            arg.v_float = (float) PyFloat_AsDouble (float_);
            Py_DECREF (float_);

            break;
        }
        case GI_TYPE_TAG_DOUBLE:
        {
            PyObject *float_;

            float_ = PyNumber_Float (object);
            if (float_ == NULL) {
                break;
            }

            arg.v_double = PyFloat_AsDouble (float_);
            Py_DECREF (float_);

            break;
        }
        case GI_TYPE_TAG_GTYPE:
        {
            arg.v_long = pyg_type_from_object (object);

            break;
        }
        case GI_TYPE_TAG_UNICHAR:
        {
            gchar *string;

            if (object == Py_None) {
                arg.v_uint32 = 0;
                break;
            }

#if PY_VERSION_HEX < 0x03000000
            if (PyUnicode_Check(object)) {
                 PyObject *pystr_obj = PyUnicode_AsUTF8String (object);

                 if (!pystr_obj)
                     break;

                 string = g_strdup(PyString_AsString (pystr_obj));
                 Py_DECREF(pystr_obj);
            } else {
                 string = g_strdup(PyString_AsString (object));
            }
#else
            {
                PyObject *pybytes_obj = PyUnicode_AsUTF8String (object);
                if (!pybytes_obj)
                    break;

                string = g_strdup(PyBytes_AsString (pybytes_obj));
                Py_DECREF (pybytes_obj);
            }
#endif

            arg.v_uint32 = g_utf8_get_char (string);

            break;
        }
        case GI_TYPE_TAG_UTF8:
        {
            gchar *string;

            if (object == Py_None) {
                arg.v_string = NULL;
                break;
            }
#if PY_VERSION_HEX < 0x03000000
            if (PyUnicode_Check(object)) {
                 PyObject *pystr_obj = PyUnicode_AsUTF8String (object);
                 
                 if (!pystr_obj)
                     break;

                 string = g_strdup(PyString_AsString (pystr_obj));
                 Py_DECREF(pystr_obj);
            } else {
                 string = g_strdup(PyString_AsString (object));
            }
#else
            {
                PyObject *pybytes_obj = PyUnicode_AsUTF8String (object);
                if (!pybytes_obj)
                    break;

                string = g_strdup(PyBytes_AsString (pybytes_obj));
                Py_DECREF (pybytes_obj);
            }
#endif
            arg.v_string = string;

            break;
        }
        case GI_TYPE_TAG_FILENAME:
        {
            GError *error = NULL;
            gchar *string;

#if PY_VERSION_HEX < 0x03000000
            string = g_strdup(PyString_AsString (object));
#else
            {
                PyObject *pybytes_obj = PyUnicode_AsUTF8String (object);
                if (!pybytes_obj)
                    break;

                string = g_strdup(PyBytes_AsString (pybytes_obj));
                Py_DECREF (pybytes_obj);
            }
#endif

            if (string == NULL) {
                break;
            }

            arg.v_string = g_filename_from_utf8 (string, -1, NULL, NULL, &error);
            g_free(string);

            if (arg.v_string == NULL) {
                PyErr_SetString (PyExc_Exception, error->message);
                /* TODO: Convert the error to an exception. */
            }

            break;
        }
        case GI_TYPE_TAG_ARRAY:
        {
            Py_ssize_t length;
            gboolean is_zero_terminated;
            GITypeInfo *item_type_info;
            gsize item_size;
            GArray *array;
            GITransfer item_transfer;
            Py_ssize_t i;

            if (object == Py_None) {
                arg.v_pointer = NULL;
                break;
            }

            length = PySequence_Length (object);
            if (length < 0) {
                break;
            }

            is_zero_terminated = g_type_info_is_zero_terminated (type_info);
            item_type_info = g_type_info_get_param_type (type_info, 0);

            item_size = _pygi_g_type_info_size (item_type_info);

            array = g_array_sized_new (is_zero_terminated, FALSE, item_size, length);
            if (array == NULL) {
                g_base_info_unref ( (GIBaseInfo *) item_type_info);
                PyErr_NoMemory();
                break;
            }

            if (g_type_info_get_tag (item_type_info) == GI_TYPE_TAG_UINT8 &&
                PYGLIB_PyBytes_Check(object)) {

                memcpy(array->data, PYGLIB_PyBytes_AsString(object), length);
                array->len = length;
                goto array_success;
            }


            item_transfer = transfer == GI_TRANSFER_CONTAINER ? GI_TRANSFER_NOTHING : transfer;

            for (i = 0; i < length; i++) {
                PyObject *py_item;
                GIArgument item;

                py_item = PySequence_GetItem (object, i);
                if (py_item == NULL) {
                    goto array_item_error;
                }

                item = _pygi_argument_from_object (py_item, item_type_info, item_transfer);

                Py_DECREF (py_item);

                if (PyErr_Occurred()) {
                    goto array_item_error;
                }

                g_array_insert_val (array, i, item);
                continue;

array_item_error:
                /* Free everything we have converted so far. */
                _pygi_argument_release ( (GIArgument *) &array, type_info,
                                         GI_TRANSFER_NOTHING, GI_DIRECTION_IN);
                array = NULL;

                _PyGI_ERROR_PREFIX ("Item %zd: ", i);
                break;
            }

array_success:
            arg.v_pointer = array;

            g_base_info_unref ( (GIBaseInfo *) item_type_info);
            break;
        }
        case GI_TYPE_TAG_INTERFACE:
        {
            GIBaseInfo *info;
            GIInfoType info_type;

            info = g_type_info_get_interface (type_info);
            info_type = g_base_info_get_type (info);

            switch (info_type) {
                case GI_INFO_TYPE_CALLBACK:
                    /* This should be handled in invoke() */
                    g_assert_not_reached();
                    break;
                case GI_INFO_TYPE_BOXED:
                case GI_INFO_TYPE_STRUCT:
                case GI_INFO_TYPE_UNION:
                {
                    GType type;

                    if (object == Py_None) {
                        arg.v_pointer = NULL;
                        break;
                    }

                    type = g_registered_type_info_get_g_type ( (GIRegisteredTypeInfo *) info);

                    /* Handle special cases first. */
                    if (g_type_is_a (type, G_TYPE_VALUE)) {
                        GValue *value;
                        GType object_type;
                        gint retval;

                        object_type = pyg_type_from_object_strict ( (PyObject *) object->ob_type, FALSE);
                        if (object_type == G_TYPE_INVALID) {
                            PyErr_SetString (PyExc_RuntimeError, "unable to retrieve object's GType");
                            break;
                        }

                        g_warn_if_fail (transfer == GI_TRANSFER_NOTHING);

                        value = g_slice_new0 (GValue);

                        /* if already a gvalue, copy, else marshal into gvalue */
                        if (object_type == G_TYPE_VALUE) {
                            /* src GValue's lifecycle is handled by Python
                             * so we have to copy it into the destination's
                             * GValue which is freed during the cleanup of
                             * invoke.
                             */
                            GValue *src = (GValue *)((PyGObject *) object)->obj;
                            g_value_init (value, G_VALUE_TYPE (src));
                            g_value_copy(src, value);
                        } else {
                            g_value_init (value, object_type);
                            retval = pyg_value_from_pyobject (value, object);
                            if (retval < 0) {
                                g_slice_free (GValue, value);
                                PyErr_SetString (PyExc_RuntimeError, "PyObject conversion to GValue failed");
                                break;
                            }
                        }

                        arg.v_pointer = value;
                    } else if (g_type_is_a (type, G_TYPE_CLOSURE)) {
                        GClosure *closure;

                        if (pyg_type_from_object_strict (object, FALSE) == G_TYPE_CLOSURE) {
                            closure = (GClosure *)pyg_boxed_get (object, void);
                        } else {
                            closure = pyg_closure_new (object, NULL, NULL);
                            if (closure == NULL) {
                                PyErr_SetString (PyExc_RuntimeError, "PyObject conversion to GClosure failed");
                                break;
                            }
                        }

                        arg.v_pointer = closure;
                    } else if (g_type_is_a (type, G_TYPE_BOXED)) {
                        arg.v_pointer = pyg_boxed_get (object, void);
                        if (transfer == GI_TRANSFER_EVERYTHING) {
                            arg.v_pointer = g_boxed_copy (type, arg.v_pointer);
                        }
                    } else if ( (type == G_TYPE_NONE) && (g_struct_info_is_foreign (info))) {
                        PyObject *result;
                        result = pygi_struct_foreign_convert_to_g_argument (
                                     object, info, transfer, &arg);
                    } else if (g_type_is_a (type, G_TYPE_POINTER) || type == G_TYPE_NONE) {
                        g_warn_if_fail (!g_type_info_is_pointer (type_info) || transfer == GI_TRANSFER_NOTHING);
                        arg.v_pointer = pyg_pointer_get (object, void);
                    } else {
                        PyErr_Format (PyExc_NotImplementedError, "structure type '%s' is not supported yet", g_type_name (type));
                    }

                    break;
                }
                case GI_INFO_TYPE_ENUM:
                case GI_INFO_TYPE_FLAGS:
                {
                    PyObject *int_;

                    int_ = PYGLIB_PyNumber_Long (object);
                    if (int_ == NULL) {
                        break;
                    }

                    arg.v_long = PYGLIB_PyLong_AsLong (int_);

                    Py_DECREF (int_);

                    break;
                }
                case GI_INFO_TYPE_INTERFACE:
                case GI_INFO_TYPE_OBJECT:
                    if (object == Py_None) {
                        arg.v_pointer = NULL;
                        break;
                    }

                    arg.v_pointer = pygobject_get (object);
                    if (transfer == GI_TRANSFER_EVERYTHING) {
                        g_object_ref (arg.v_pointer);
                    }

                    break;
                default:
                    g_assert_not_reached();
            }
            g_base_info_unref (info);
            break;
        }
        case GI_TYPE_TAG_GLIST:
        case GI_TYPE_TAG_GSLIST:
        {
            Py_ssize_t length;
            GITypeInfo *item_type_info;
            GSList *list = NULL;
            GITransfer item_transfer;
            Py_ssize_t i;

            if (object == Py_None) {
                arg.v_pointer = NULL;
                break;
            }

            length = PySequence_Length (object);
            if (length < 0) {
                break;
            }

            item_type_info = g_type_info_get_param_type (type_info, 0);
            g_assert (item_type_info != NULL);

            item_transfer = transfer == GI_TRANSFER_CONTAINER ? GI_TRANSFER_NOTHING : transfer;

            for (i = length - 1; i >= 0; i--) {
                PyObject *py_item;
                GIArgument item;

                py_item = PySequence_GetItem (object, i);
                if (py_item == NULL) {
                    goto list_item_error;
                }

                item = _pygi_argument_from_object (py_item, item_type_info, item_transfer);

                Py_DECREF (py_item);

                if (PyErr_Occurred()) {
                    goto list_item_error;
                }

                if (type_tag == GI_TYPE_TAG_GLIST) {
                    list = (GSList *) g_list_prepend ( (GList *) list, item.v_pointer);
                } else {
                    list = g_slist_prepend (list, item.v_pointer);
                }

                continue;

list_item_error:
                /* Free everything we have converted so far. */
                _pygi_argument_release ( (GIArgument *) &list, type_info,
                                         GI_TRANSFER_NOTHING, GI_DIRECTION_IN);
                list = NULL;

                _PyGI_ERROR_PREFIX ("Item %zd: ", i);
                break;
            }

            arg.v_pointer = list;

            g_base_info_unref ( (GIBaseInfo *) item_type_info);

            break;
        }
        case GI_TYPE_TAG_GHASH:
        {
            Py_ssize_t length;
            PyObject *keys;
            PyObject *values;
            GITypeInfo *key_type_info;
            GITypeInfo *value_type_info;
            GITypeTag key_type_tag;
            GHashFunc hash_func;
            GEqualFunc equal_func;
            GHashTable *hash_table;
            GITransfer item_transfer;
            Py_ssize_t i;


            if (object == Py_None) {
                arg.v_pointer = NULL;
                break;
            }

            length = PyMapping_Length (object);
            if (length < 0) {
                break;
            }

            keys = PyMapping_Keys (object);
            if (keys == NULL) {
                break;
            }

            values = PyMapping_Values (object);
            if (values == NULL) {
                Py_DECREF (keys);
                break;
            }

            key_type_info = g_type_info_get_param_type (type_info, 0);
            g_assert (key_type_info != NULL);

            value_type_info = g_type_info_get_param_type (type_info, 1);
            g_assert (value_type_info != NULL);

            key_type_tag = g_type_info_get_tag (key_type_info);

            switch (key_type_tag) {
                case GI_TYPE_TAG_UTF8:
                case GI_TYPE_TAG_FILENAME:
                    hash_func = g_str_hash;
                    equal_func = g_str_equal;
                    break;
                default:
                    hash_func = NULL;
                    equal_func = NULL;
            }

            hash_table = g_hash_table_new (hash_func, equal_func);
            if (hash_table == NULL) {
                PyErr_NoMemory();
                goto hash_table_release;
            }

            item_transfer = transfer == GI_TRANSFER_CONTAINER ? GI_TRANSFER_NOTHING : transfer;

            for (i = 0; i < length; i++) {
                PyObject *py_key;
                PyObject *py_value;
                GIArgument key;
                GIArgument value;

                py_key = PyList_GET_ITEM (keys, i);
                py_value = PyList_GET_ITEM (values, i);

                key = _pygi_argument_from_object (py_key, key_type_info, item_transfer);
                if (PyErr_Occurred()) {
                    goto hash_table_item_error;
                }

                value = _pygi_argument_from_object (py_value, value_type_info, item_transfer);
                if (PyErr_Occurred()) {
                    _pygi_argument_release (&key, type_info, GI_TRANSFER_NOTHING, GI_DIRECTION_IN);
                    goto hash_table_item_error;
                }

                g_hash_table_insert (hash_table, key.v_pointer, value.v_pointer);
                continue;

hash_table_item_error:
                /* Free everything we have converted so far. */
                _pygi_argument_release ( (GIArgument *) &hash_table, type_info,
                                         GI_TRANSFER_NOTHING, GI_DIRECTION_IN);
                hash_table = NULL;

                _PyGI_ERROR_PREFIX ("Item %zd: ", i);
                break;
            }

            arg.v_pointer = hash_table;

hash_table_release:
            g_base_info_unref ( (GIBaseInfo *) key_type_info);
            g_base_info_unref ( (GIBaseInfo *) value_type_info);
            Py_DECREF (keys);
            Py_DECREF (values);
            break;
        }
        case GI_TYPE_TAG_ERROR:
            PyErr_SetString (PyExc_NotImplementedError, "error marshalling is not supported yet");
            /* TODO */
            break;
    }

    return arg;
}

PyObject *
_pygi_argument_to_object (GIArgument  *arg,
                          GITypeInfo *type_info,
                          GITransfer transfer)
{
    GITypeTag type_tag;
    PyObject *object = NULL;

    type_tag = g_type_info_get_tag (type_info);
    switch (type_tag) {
        case GI_TYPE_TAG_VOID:
            if (g_type_info_is_pointer (type_info)) {
                /* Raw Python objects are passed to void* args */
                g_warn_if_fail (transfer == GI_TRANSFER_NOTHING);
                object = arg->v_pointer;
            } else
                object = Py_None;
            Py_XINCREF (object);
            break;
        case GI_TYPE_TAG_BOOLEAN:
        {
            object = PyBool_FromLong (arg->v_boolean);
            break;
        }
        case GI_TYPE_TAG_INT8:
        {
            object = PYGLIB_PyLong_FromLong (arg->v_int8);
            break;
        }
        case GI_TYPE_TAG_UINT8:
        {
            object = PYGLIB_PyLong_FromLong (arg->v_uint8);
            break;
        }
        case GI_TYPE_TAG_INT16:
        {
            object = PYGLIB_PyLong_FromLong (arg->v_int16);
            break;
        }
        case GI_TYPE_TAG_UINT16:
        {
            object = PYGLIB_PyLong_FromLong (arg->v_uint16);
            break;
        }
        case GI_TYPE_TAG_INT32:
        {
            object = PYGLIB_PyLong_FromLong (arg->v_int32);
            break;
        }
        case GI_TYPE_TAG_UINT32:
        {
            object = PyLong_FromLongLong (arg->v_uint32);
            break;
        }
        case GI_TYPE_TAG_INT64:
        {
            object = PyLong_FromLongLong (arg->v_int64);
            break;
        }
        case GI_TYPE_TAG_UINT64:
        {
            object = PyLong_FromUnsignedLongLong (arg->v_uint64);
            break;
        }
        case GI_TYPE_TAG_FLOAT:
        {
            object = PyFloat_FromDouble (arg->v_float);
            break;
        }
        case GI_TYPE_TAG_DOUBLE:
        {
            object = PyFloat_FromDouble (arg->v_double);
            break;
        }
        case GI_TYPE_TAG_GTYPE:
        {
            object = pyg_type_wrapper_new ( (GType) arg->v_long);
            break;
        }
        case GI_TYPE_TAG_UNICHAR:
        {
            /* Preserve the bidirectional mapping between 0 and "" */
            if (arg->v_uint32 == 0) {
                object = PYGLIB_PyUnicode_FromString ("");
            } else if (g_unichar_validate (arg->v_uint32)) {
                gchar utf8[6];
                gint bytes;

                bytes = g_unichar_to_utf8 (arg->v_uint32, utf8);
                object = PYGLIB_PyUnicode_FromStringAndSize ((char*)utf8, bytes);
            } else {
                /* TODO: Convert the error to an exception. */
                PyErr_Format (PyExc_TypeError,
                              "Invalid unicode codepoint %" G_GUINT32_FORMAT,
                              arg->v_uint32);
                object = Py_None;
                Py_INCREF (object);
            }
            break;
        }
        case GI_TYPE_TAG_UTF8:
            if (arg->v_string == NULL) {
                object = Py_None;
                Py_INCREF (object);
                break;
            }

            object = PYGLIB_PyUnicode_FromString (arg->v_string);
            break;
        case GI_TYPE_TAG_FILENAME:
        {
            GError *error = NULL;
            gchar *string;

            if (arg->v_string == NULL) {
                object = Py_None;
                Py_INCREF (object);
                break;
            }

            string = g_filename_to_utf8 (arg->v_string, -1, NULL, NULL, &error);
            if (string == NULL) {
                PyErr_SetString (PyExc_Exception, error->message);
                /* TODO: Convert the error to an exception. */
                break;
            }

            object = PYGLIB_PyUnicode_FromString (string);

            g_free (string);

            break;
        }
        case GI_TYPE_TAG_ARRAY:
        {
            GArray *array;
            GITypeInfo *item_type_info;
            GITypeTag item_type_tag;
            GITransfer item_transfer;
            gsize i, item_size;

            array = arg->v_pointer;

            item_type_info = g_type_info_get_param_type (type_info, 0);
            g_assert (item_type_info != NULL);

            item_type_tag = g_type_info_get_tag (item_type_info);
            item_transfer = transfer == GI_TRANSFER_CONTAINER ? GI_TRANSFER_NOTHING : transfer;

            if (item_type_tag == GI_TYPE_TAG_UINT8) {
                /* Return as a byte array */
                if (arg->v_pointer == NULL) {
                    object = PYGLIB_PyBytes_FromString ("");
                    break;
                }

                object = PYGLIB_PyBytes_FromStringAndSize(array->data, array->len);
                break;

            } else {
                if (arg->v_pointer == NULL) {
                    object = PyList_New (0);
                    break;
                }

                object = PyList_New (array->len);
                if (object == NULL) {
                    break;
                }

            }
            item_size = g_array_get_element_size (array);

            for (i = 0; i < array->len; i++) {
                GIArgument item;
                PyObject *py_item;
                gboolean is_struct = FALSE;

                if (item_type_tag == GI_TYPE_TAG_INTERFACE) {
                    GIBaseInfo *iface_info = g_type_info_get_interface (item_type_info);
                    switch (g_base_info_get_type (iface_info)) {
                        case GI_INFO_TYPE_STRUCT:
                        case GI_INFO_TYPE_BOXED:
                            is_struct = TRUE;
                        default:
                            break;
                    }
                    g_base_info_unref ( (GIBaseInfo *) iface_info);
                }

                if (is_struct) {
                    item.v_pointer = &_g_array_index (array, GIArgument, i);
                } else {
                    memcpy (&item, &_g_array_index (array, GIArgument, i), item_size);
                }

                py_item = _pygi_argument_to_object (&item, item_type_info, item_transfer);
                if (py_item == NULL) {
                    Py_CLEAR (object);
                    _PyGI_ERROR_PREFIX ("Item %zu: ", i);
                    break;
                }

                PyList_SET_ITEM (object, i, py_item);
            }

            g_base_info_unref ( (GIBaseInfo *) item_type_info);
            break;
        }
        case GI_TYPE_TAG_INTERFACE:
        {
            GIBaseInfo *info;
            GIInfoType info_type;

            info = g_type_info_get_interface (type_info);
            info_type = g_base_info_get_type (info);

            switch (info_type) {
                case GI_INFO_TYPE_CALLBACK:
                {
                    /* There is no way we can support a callback return
                     * as we are never sure if the callback was set from C
                     * or Python.  API that return callbacks are broken
                     * so we print a warning and send back a None
                     */

                    g_warning ("You are trying to use an API which returns a callback."
                               "Callback returns can not be supported. Returning None instead.");
                    object = Py_None;
                    Py_INCREF (object);
                    break;
                }
                case GI_INFO_TYPE_BOXED:
                case GI_INFO_TYPE_STRUCT:
                case GI_INFO_TYPE_UNION:
                {
                    GType type;

                    if (arg->v_pointer == NULL) {
                        object = Py_None;
                        Py_INCREF (object);
                        break;
                    }

                    type = g_registered_type_info_get_g_type ( (GIRegisteredTypeInfo *) info);
                    if (g_type_is_a (type, G_TYPE_VALUE)) {
                        object = pyg_value_as_pyobject (arg->v_pointer, FALSE);
                    } else if (g_struct_info_is_foreign (info)) {
<<<<<<< HEAD
                        object = pygi_struct_foreign_convert_from_g_argument (type_info, arg->v_pointer);
=======
                        object = pygi_struct_foreign_convert_from_g_argument (info, arg->v_pointer);
>>>>>>> 01596a9b
                    } else if (g_type_is_a (type, G_TYPE_BOXED)) {
                        PyObject *py_type;

                        py_type = _pygi_type_get_from_g_type (type);
                        if (py_type == NULL)
                            break;

                        object = _pygi_boxed_new ( (PyTypeObject *) py_type, arg->v_pointer, transfer == GI_TRANSFER_EVERYTHING);

                        Py_DECREF (py_type);
                    } else if (g_type_is_a (type, G_TYPE_POINTER)) {
                        PyObject *py_type;

                        py_type = _pygi_type_get_from_g_type (type);

                        if (py_type == NULL || !PyType_IsSubtype ( (PyTypeObject *) type, &PyGIStruct_Type)) {
                            g_warn_if_fail (transfer == GI_TRANSFER_NOTHING);
                            object = pyg_pointer_new (type, arg->v_pointer);
                        } else {
                            object = _pygi_struct_new ( (PyTypeObject *) py_type, arg->v_pointer, transfer == GI_TRANSFER_EVERYTHING);
                        }

                        Py_XDECREF (py_type);
                    } else if (type == G_TYPE_NONE) {
                        PyObject *py_type;

                        py_type = _pygi_type_import_by_gi_info (info);
                        if (py_type == NULL) {
                            break;
                        }

                        /* Only structs created in invoke can be safely marked
                         * GI_TRANSFER_EVERYTHING. Trust that invoke has
                         * filtered correctly
                         */
                        object = _pygi_struct_new ( (PyTypeObject *) py_type, arg->v_pointer,
                                                    transfer == GI_TRANSFER_EVERYTHING);

                        Py_DECREF (py_type);
                    } else {
                        PyErr_Format (PyExc_NotImplementedError, "structure type '%s' is not supported yet", g_type_name (type));
                    }

                    break;
                }
                case GI_INFO_TYPE_ENUM:
                case GI_INFO_TYPE_FLAGS:
                {
                    GType type;

                    type = g_registered_type_info_get_g_type ( (GIRegisteredTypeInfo *) info);

                    if (type == G_TYPE_NONE) {
                        /* An enum with a GType of None is an enum without GType */
                        PyObject *py_type = _pygi_type_import_by_gi_info (info);
                        PyObject *py_args = NULL;

                        if (!py_type)
                            return NULL;

                        py_args = PyTuple_New (1);
                        if (PyTuple_SetItem (py_args, 0, PyLong_FromLong (arg->v_long)) != 0) {
                            Py_DECREF (py_args);
                            Py_DECREF (py_type);
                            return NULL;
                        }

                        object = PyObject_CallFunction (py_type, "l", arg->v_long);

                        Py_DECREF (py_args);
                        Py_DECREF (py_type);

                    } else if (info_type == GI_INFO_TYPE_ENUM) {
                        object = pyg_enum_from_gtype (type, arg->v_long);
                    } else {
                        object = pyg_flags_from_gtype (type, arg->v_long);
                    }

                    break;
                }
                case GI_INFO_TYPE_INTERFACE:
                case GI_INFO_TYPE_OBJECT:
                    if (arg->v_pointer == NULL) {
                        object = Py_None;
                        Py_INCREF (object);
                        break;
                    }
                    object = pygobject_new (arg->v_pointer);
                    break;
                default:
                    g_assert_not_reached();
            }

            g_base_info_unref (info);
            break;
        }
        case GI_TYPE_TAG_GLIST:
        case GI_TYPE_TAG_GSLIST:
        {
            GSList *list;
            gsize length;
            GITypeInfo *item_type_info;
            GITransfer item_transfer;
            gsize i;

            list = arg->v_pointer;
            length = g_slist_length (list);

            object = PyList_New (length);
            if (object == NULL) {
                break;
            }

            item_type_info = g_type_info_get_param_type (type_info, 0);
            g_assert (item_type_info != NULL);

            item_transfer = transfer == GI_TRANSFER_CONTAINER ? GI_TRANSFER_NOTHING : transfer;

            for (i = 0; list != NULL; list = g_slist_next (list), i++) {
                GIArgument item;
                PyObject *py_item;

                item.v_pointer = list->data;

                py_item = _pygi_argument_to_object (&item, item_type_info, item_transfer);
                if (py_item == NULL) {
                    Py_CLEAR (object);
                    _PyGI_ERROR_PREFIX ("Item %zu: ", i);
                    break;
                }

                PyList_SET_ITEM (object, i, py_item);
            }

            g_base_info_unref ( (GIBaseInfo *) item_type_info);
            break;
        }
        case GI_TYPE_TAG_GHASH:
        {
            GITypeInfo *key_type_info;
            GITypeInfo *value_type_info;
            GITransfer item_transfer;
            GHashTableIter hash_table_iter;
            GIArgument key;
            GIArgument value;

            if (arg->v_pointer == NULL) {
                object = Py_None;
                Py_INCREF (object);
                break;
            }

            object = PyDict_New();
            if (object == NULL) {
                break;
            }

            key_type_info = g_type_info_get_param_type (type_info, 0);
            g_assert (key_type_info != NULL);
            g_assert (g_type_info_get_tag (key_type_info) != GI_TYPE_TAG_VOID);

            value_type_info = g_type_info_get_param_type (type_info, 1);
            g_assert (value_type_info != NULL);
            g_assert (g_type_info_get_tag (value_type_info) != GI_TYPE_TAG_VOID);

            item_transfer = transfer == GI_TRANSFER_CONTAINER ? GI_TRANSFER_NOTHING : transfer;

            g_hash_table_iter_init (&hash_table_iter, (GHashTable *) arg->v_pointer);
            while (g_hash_table_iter_next (&hash_table_iter, &key.v_pointer, &value.v_pointer)) {
                PyObject *py_key;
                PyObject *py_value;
                int retval;

                py_key = _pygi_argument_to_object (&key, key_type_info, item_transfer);
                if (py_key == NULL) {
                    break;
                }

                py_value = _pygi_argument_to_object (&value, value_type_info, item_transfer);
                if (py_value == NULL) {
                    Py_DECREF (py_key);
                    break;
                }

                retval = PyDict_SetItem (object, py_key, py_value);

                Py_DECREF (py_key);
                Py_DECREF (py_value);

                if (retval < 0) {
                    Py_CLEAR (object);
                    break;
                }
            }

            g_base_info_unref ( (GIBaseInfo *) key_type_info);
            g_base_info_unref ( (GIBaseInfo *) value_type_info);
            break;
        }
        case GI_TYPE_TAG_ERROR:
            /* Errors should be handled in the invoke wrapper. */
            g_assert_not_reached();
    }

    return object;
}


GIArgument
_pygi_argument_from_g_value(const GValue *value,
                            GITypeInfo *type_info)
{
    GIArgument arg = { 0, };

    GITypeTag type_tag = g_type_info_get_tag (type_info);
    switch (type_tag) {
        case GI_TYPE_TAG_BOOLEAN:
            arg.v_boolean = g_value_get_boolean (value);
            break;
        case GI_TYPE_TAG_INT8:
        case GI_TYPE_TAG_INT16:
        case GI_TYPE_TAG_INT32:
        case GI_TYPE_TAG_INT64:
            arg.v_int = g_value_get_int (value);
            break;
        case GI_TYPE_TAG_UINT8:
        case GI_TYPE_TAG_UINT16:
        case GI_TYPE_TAG_UINT32:
        case GI_TYPE_TAG_UINT64:
            arg.v_uint = g_value_get_uint (value);
            break;
        case GI_TYPE_TAG_UNICHAR:
            arg.v_uint32 = g_value_get_char (value);
            break;
        case GI_TYPE_TAG_FLOAT:
            arg.v_float = g_value_get_float (value);
            break;
        case GI_TYPE_TAG_DOUBLE:
            arg.v_double = g_value_get_double (value);
            break;
        case GI_TYPE_TAG_GTYPE:
            arg.v_long = g_value_get_gtype (value);
            break;
        case GI_TYPE_TAG_UTF8:
        case GI_TYPE_TAG_FILENAME:
            arg.v_string = g_value_dup_string (value);
            break;
        case GI_TYPE_TAG_GLIST:
        case GI_TYPE_TAG_GSLIST:
            arg.v_pointer = g_value_get_pointer (value);
            break;
        case GI_TYPE_TAG_ARRAY:
        case GI_TYPE_TAG_GHASH:
            arg.v_pointer = g_value_get_boxed (value);
            break;
        case GI_TYPE_TAG_INTERFACE:
        {
            GIBaseInfo *info;
            GIInfoType info_type;

            info = g_type_info_get_interface (type_info);
            info_type = g_base_info_get_type (info);

            g_base_info_unref (info);

            switch (info_type) {
                case GI_INFO_TYPE_FLAGS:
                case GI_INFO_TYPE_ENUM:
                    arg.v_long = g_value_get_enum (value);
                    break;
                case GI_INFO_TYPE_INTERFACE:
                case GI_INFO_TYPE_OBJECT:
                    arg.v_pointer = g_value_get_object (value);
                    break;
                case GI_INFO_TYPE_BOXED:
                case GI_INFO_TYPE_STRUCT:
                case GI_INFO_TYPE_UNION:
                    if (G_VALUE_HOLDS(value, G_TYPE_BOXED)) {
                        arg.v_pointer = g_value_get_boxed (value);
                    } else {
                        arg.v_pointer = g_value_get_pointer (value);
                    }
                    break;
                default:
                    g_warning("Converting of type '%s' is not implemented", g_info_type_to_string(info_type));
                    g_assert_not_reached();
            }
            break;
        }
        case GI_TYPE_TAG_ERROR:
        case GI_TYPE_TAG_VOID:
            g_critical("Converting of type '%s' is not implemented", g_type_tag_to_string(type_tag));
            g_assert_not_reached();
    }

    return arg;
}

void
_pygi_argument_release (GIArgument   *arg,
                        GITypeInfo  *type_info,
                        GITransfer   transfer,
                        GIDirection  direction)
{
    GITypeTag type_tag;
    gboolean is_out = (direction == GI_DIRECTION_OUT || direction == GI_DIRECTION_INOUT);

    type_tag = g_type_info_get_tag (type_info);

    switch (type_tag) {
        case GI_TYPE_TAG_VOID:
            /* Don't do anything, it's transparent to the C side */
            break;
        case GI_TYPE_TAG_BOOLEAN:
        case GI_TYPE_TAG_INT8:
        case GI_TYPE_TAG_UINT8:
        case GI_TYPE_TAG_INT16:
        case GI_TYPE_TAG_UINT16:
        case GI_TYPE_TAG_INT32:
        case GI_TYPE_TAG_UINT32:
        case GI_TYPE_TAG_INT64:
        case GI_TYPE_TAG_UINT64:
        case GI_TYPE_TAG_FLOAT:
        case GI_TYPE_TAG_DOUBLE:
        case GI_TYPE_TAG_GTYPE:
        case GI_TYPE_TAG_UNICHAR:
            break;
        case GI_TYPE_TAG_FILENAME:
        case GI_TYPE_TAG_UTF8:
            /* With allow-none support the string could be NULL */
            if ((arg->v_string != NULL &&
                    (direction == GI_DIRECTION_IN && transfer == GI_TRANSFER_NOTHING))
                    || (direction == GI_DIRECTION_OUT && transfer == GI_TRANSFER_EVERYTHING)) {
                g_free (arg->v_string);
            }
            break;
        case GI_TYPE_TAG_ARRAY:
        {
            GArray *array;
            gsize i;

            if (arg->v_pointer == NULL) {
                return;
            }

            array = arg->v_pointer;

            if ( (direction == GI_DIRECTION_IN && transfer != GI_TRANSFER_EVERYTHING)
                    || (direction == GI_DIRECTION_OUT && transfer == GI_TRANSFER_EVERYTHING)) {
                GITypeInfo *item_type_info;
                GITransfer item_transfer;

                item_type_info = g_type_info_get_param_type (type_info, 0);

                item_transfer = direction == GI_DIRECTION_IN ? GI_TRANSFER_NOTHING : GI_TRANSFER_EVERYTHING;

                /* Free the items */
                for (i = 0; i < array->len; i++) {
                    GIArgument *item;
                    item = &_g_array_index (array, GIArgument, i);
                    _pygi_argument_release (item, item_type_info, item_transfer, direction);
                }

                g_base_info_unref ( (GIBaseInfo *) item_type_info);
            }

            if ( (direction == GI_DIRECTION_IN && transfer == GI_TRANSFER_NOTHING)
                    || (direction == GI_DIRECTION_OUT && transfer != GI_TRANSFER_NOTHING)) {
                g_array_free (array, TRUE);
            }

            break;
        }
        case GI_TYPE_TAG_INTERFACE:
        {
            GIBaseInfo *info;
            GIInfoType info_type;

            info = g_type_info_get_interface (type_info);
            info_type = g_base_info_get_type (info);

            switch (info_type) {
                case GI_INFO_TYPE_CALLBACK:
                    /* TODO */
                    break;
                case GI_INFO_TYPE_BOXED:
                case GI_INFO_TYPE_STRUCT:
                case GI_INFO_TYPE_UNION:
                {
                    GType type;

                    if (arg->v_pointer == NULL) {
                        return;
                    }

                    type = g_registered_type_info_get_g_type ( (GIRegisteredTypeInfo *) info);

                    if (g_type_is_a (type, G_TYPE_VALUE)) {
                        GValue *value;

                        value = arg->v_pointer;

                        if ( (direction == GI_DIRECTION_IN && transfer != GI_TRANSFER_EVERYTHING)
                                || (direction == GI_DIRECTION_OUT && transfer == GI_TRANSFER_EVERYTHING)) {
                            g_value_unset (value);
                        }

                        if ( (direction == GI_DIRECTION_IN && transfer == GI_TRANSFER_NOTHING)
                                || (direction == GI_DIRECTION_OUT && transfer != GI_TRANSFER_NOTHING)) {
                            g_slice_free (GValue, value);
                        }
                    } else if (g_type_is_a (type, G_TYPE_CLOSURE)) {
                        if (direction == GI_DIRECTION_IN && transfer == GI_TRANSFER_NOTHING) {
                            g_closure_unref (arg->v_pointer);
                        }
                    } else if (g_struct_info_is_foreign ( (GIStructInfo*) info)) {
                        if (direction == GI_DIRECTION_OUT && transfer == GI_TRANSFER_EVERYTHING) {
                            pygi_struct_foreign_release (info, arg->v_pointer);
                        }
                    } else if (g_type_is_a (type, G_TYPE_BOXED)) {
                    } else if (g_type_is_a (type, G_TYPE_POINTER) || type == G_TYPE_NONE) {
                        g_warn_if_fail (!g_type_info_is_pointer (type_info) || transfer == GI_TRANSFER_NOTHING);
                    }

                    break;
                }
                case GI_INFO_TYPE_ENUM:
                case GI_INFO_TYPE_FLAGS:
                    break;
                case GI_INFO_TYPE_INTERFACE:
                case GI_INFO_TYPE_OBJECT:
                    if (arg->v_pointer == NULL) {
                        return;
                    }
                    if (is_out && transfer == GI_TRANSFER_EVERYTHING) {
                        g_object_unref (arg->v_pointer);
                    }
                    break;
                default:
                    g_assert_not_reached();
            }

            g_base_info_unref (info);
            break;
        }
        case GI_TYPE_TAG_GLIST:
        case GI_TYPE_TAG_GSLIST:
        {
            GSList *list;

            if (arg->v_pointer == NULL) {
                return;
            }

            list = arg->v_pointer;

            if ( (direction == GI_DIRECTION_IN && transfer != GI_TRANSFER_EVERYTHING)
                    || (direction == GI_DIRECTION_OUT && transfer == GI_TRANSFER_EVERYTHING)) {
                GITypeInfo *item_type_info;
                GITransfer item_transfer;
                GSList *item;

                item_type_info = g_type_info_get_param_type (type_info, 0);
                g_assert (item_type_info != NULL);

                item_transfer = direction == GI_DIRECTION_IN ? GI_TRANSFER_NOTHING : GI_TRANSFER_EVERYTHING;

                /* Free the items */
                for (item = list; item != NULL; item = g_slist_next (item)) {
                    _pygi_argument_release ( (GIArgument *) &item->data, item_type_info,
                                             item_transfer, direction);
                }

                g_base_info_unref ( (GIBaseInfo *) item_type_info);
            }

            if ( (direction == GI_DIRECTION_IN && transfer == GI_TRANSFER_NOTHING)
                    || (direction == GI_DIRECTION_OUT && transfer != GI_TRANSFER_NOTHING)) {
                if (type_tag == GI_TYPE_TAG_GLIST) {
                    g_list_free ( (GList *) list);
                } else {
                    /* type_tag == GI_TYPE_TAG_GSLIST */
                    g_slist_free (list);
                }
            }

            break;
        }
        case GI_TYPE_TAG_GHASH:
        {
            GHashTable *hash_table;

            if (arg->v_pointer == NULL) {
                return;
            }

            hash_table = arg->v_pointer;

            if (direction == GI_DIRECTION_IN && transfer != GI_TRANSFER_EVERYTHING) {
                /* We created the table without a destroy function, so keys and
                 * values need to be released. */
                GITypeInfo *key_type_info;
                GITypeInfo *value_type_info;
                GITransfer item_transfer;
                GHashTableIter hash_table_iter;
                gpointer key;
                gpointer value;

                key_type_info = g_type_info_get_param_type (type_info, 0);
                g_assert (key_type_info != NULL);

                value_type_info = g_type_info_get_param_type (type_info, 1);
                g_assert (value_type_info != NULL);

                if (direction == GI_DIRECTION_IN) {
                    item_transfer = GI_TRANSFER_NOTHING;
                } else {
                    item_transfer = GI_TRANSFER_EVERYTHING;
                }

                g_hash_table_iter_init (&hash_table_iter, hash_table);
                while (g_hash_table_iter_next (&hash_table_iter, &key, &value)) {
                    _pygi_argument_release ( (GIArgument *) &key, key_type_info,
                                             item_transfer, direction);
                    _pygi_argument_release ( (GIArgument *) &value, value_type_info,
                                             item_transfer, direction);
                }

                g_base_info_unref ( (GIBaseInfo *) key_type_info);
                g_base_info_unref ( (GIBaseInfo *) value_type_info);
            } else if (direction == GI_DIRECTION_OUT && transfer == GI_TRANSFER_CONTAINER) {
                /* Be careful to avoid keys and values being freed if the
                 * callee gave a destroy function. */
                g_hash_table_steal_all (hash_table);
            }

            if ( (direction == GI_DIRECTION_IN && transfer == GI_TRANSFER_NOTHING)
                    || (direction == GI_DIRECTION_OUT && transfer != GI_TRANSFER_NOTHING)) {
                g_hash_table_unref (hash_table);
            }

            break;
        }
        case GI_TYPE_TAG_ERROR:
        {
            GError *error;

            if (arg->v_pointer == NULL) {
                return;
            }

            error = * (GError **) arg->v_pointer;

            if (error != NULL) {
                g_error_free (error);
            }

            g_slice_free (GError *, arg->v_pointer);
            break;
        }
    }
}

void
_pygi_argument_init (void)
{
    PyDateTime_IMPORT;
    _pygobject_import();
}
<|MERGE_RESOLUTION|>--- conflicted
+++ resolved
@@ -1564,11 +1564,7 @@
                     if (g_type_is_a (type, G_TYPE_VALUE)) {
                         object = pyg_value_as_pyobject (arg->v_pointer, FALSE);
                     } else if (g_struct_info_is_foreign (info)) {
-<<<<<<< HEAD
-                        object = pygi_struct_foreign_convert_from_g_argument (type_info, arg->v_pointer);
-=======
                         object = pygi_struct_foreign_convert_from_g_argument (info, arg->v_pointer);
->>>>>>> 01596a9b
                     } else if (g_type_is_a (type, G_TYPE_BOXED)) {
                         PyObject *py_type;
 
