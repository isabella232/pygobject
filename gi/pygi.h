/* -*- Mode: C; c-basic-offset: 4 -*-
 * vim: tabstop=4 shiftwidth=4 expandtab
 *
 * Copyright (C) 2005-2009 Johan Dahlin <johan@gnome.org>
 *
 * This library is free software; you can redistribute it and/or
 * modify it under the terms of the GNU Lesser General Public
 * License as published by the Free Software Foundation; either
 * version 2.1 of the License, or (at your option) any later version.
 *
 * This library is distributed in the hope that it will be useful,
 * but WITHOUT ANY WARRANTY; without even the implied warranty of
 * MERCHANTABILITY or FITNESS FOR A PARTICULAR PURPOSE.  See the GNU
 * Lesser General Public License for more details.
 *
 * You should have received a copy of the GNU Lesser General Public
 * License along with this library; if not, write to the Free Software
 * Foundation, Inc., 51 Franklin Street, Fifth Floor, Boston, MA 02110-1301
 * USA
 */

#ifndef __PYGI_H__
#define __PYGI_H__

#ifdef HAVE_CONFIG_H
#  include <config.h>
#endif

#define NO_IMPORT_PYGOBJECT
#include <pygobject.h>

#if ENABLE_INTROSPECTION

#include <girepository.h>
#include "pygi-cache.h"

typedef struct {
    PyObject_HEAD
    GIRepository *repository;
} PyGIRepository;

typedef struct {
    PyObject_HEAD
    GIBaseInfo *info;
    PyGIFunctionCache *cache;
    PyObject *inst_weakreflist;
} PyGIBaseInfo;

typedef struct {
    PyGPointer base;
    gboolean free_on_dealloc;
} PyGIStruct;

typedef struct {
    PyGBoxed base;
    gboolean slice_allocated;
    gsize size;
} PyGIBoxed;

<<<<<<< HEAD
typedef PyObject * (*PyGIArgOverrideToGIArgumentFunc) (PyObject       *value,
                                                      GIInterfaceInfo *interface_info,
                                                      GITransfer      transfer,
                                                      GIArgument      *arg);
typedef PyObject * (*PyGIArgOverrideFromGIArgumentFunc) (GIInterfaceInfo *interface_info,
                                                        GIArgument *arg);
typedef PyObject * (*PyGIArgOverrideReleaseFunc) (GITypeInfo *interface_info,
=======
typedef PyObject * (*PyGIArgOverrideToGIArgumentFunc) (PyObject        *value,
                                                       GIInterfaceInfo *interface_info,
                                                       GITransfer       transfer,
                                                       GIArgument      *arg);
typedef PyObject * (*PyGIArgOverrideFromGIArgumentFunc) (GIInterfaceInfo *interface_info,
                                                         gpointer         data);
typedef PyObject * (*PyGIArgOverrideReleaseFunc) (GITypeInfo *type_info,
>>>>>>> 01596a9b
                                                  gpointer  struct_);

struct PyGI_API {
    PyObject* (*type_import_by_g_type) (GType g_type);
    PyObject* (*get_property_value) (PyGObject *instance,
                                     const gchar *attr_name);
    gint (*set_property_value) (PyGObject *instance,
                                const gchar *attr_name,
                                PyObject *value);
    GClosure * (*signal_closure_new) (PyGObject *instance,
                                      const gchar *sig_name,
                                      PyObject *callback,
                                      PyObject *extra_args,
                                      PyObject *swap_data);
    void (*register_foreign_struct) (const char* namespace_,
                                     const char* name,
                                     PyGIArgOverrideToGIArgumentFunc to_func,
                                     PyGIArgOverrideFromGIArgumentFunc from_func,
                                     PyGIArgOverrideReleaseFunc release_func);
};

static struct PyGI_API *PyGI_API = NULL;

static int
_pygi_import (void)
{
    if (PyGI_API != NULL) {
        return 1;
    }
#if PY_VERSION_HEX >= 0x03000000
    PyGI_API = (struct PyGI_API*) PyCapsule_Import("gi._API", FALSE);
#else
    PyGI_API = (struct PyGI_API*) PyCObject_Import("gi", "_API");
#endif
    if (PyGI_API == NULL) {
        return -1;
    }

    return 0;
}

static inline PyObject *
pygi_type_import_by_g_type (GType g_type)
{
    if (_pygi_import() < 0) {
        return NULL;
    }
    return PyGI_API->type_import_by_g_type(g_type);
}

static inline PyObject *
pygi_get_property_value (PyGObject *instance,
                         const gchar *attr_name)
{
    if (_pygi_import() < 0) {
        return NULL;
    }
    return PyGI_API->get_property_value(instance, attr_name);
}

static inline gint
pygi_set_property_value (PyGObject *instance,
                         const gchar *attr_name,
                         PyObject *value)
{
    if (_pygi_import() < 0) {
        return -1;
    }
    return PyGI_API->set_property_value(instance, attr_name, value);
}

static inline GClosure *
pygi_signal_closure_new (PyGObject *instance,
                         const gchar *sig_name,
                         PyObject *callback,
                         PyObject *extra_args,
                         PyObject *swap_data)
{
    if (_pygi_import() < 0) {
        return NULL;
    }
    return PyGI_API->signal_closure_new(instance, sig_name, callback, extra_args, swap_data);
}

static inline PyObject *
pygi_register_foreign_struct (const char* namespace_,
                              const char* name,
                              PyGIArgOverrideToGIArgumentFunc to_func,
                              PyGIArgOverrideFromGIArgumentFunc from_func,
                              PyGIArgOverrideReleaseFunc release_func)
{
    if (_pygi_import() < 0) {
        return NULL;
    }
    PyGI_API->register_foreign_struct(namespace_,
                                      name,
                                      to_func,
                                      from_func,
                                      release_func);
    Py_RETURN_NONE;
}

#else /* ENABLE_INTROSPECTION */

static inline PyObject *
pygi_type_import_by_g_type (GType g_type)
{
    return NULL;
}

static inline PyObject *
pygi_get_property_value (PyGObject *instance,
                         const gchar *attr_name)
{
    return NULL;
}

static inline gint
pygi_set_property_value (PyGObject *instance,
                         const gchar *attr_name,
                         PyObject *value)
{
    return -1;
}

static inline GClosure *
pygi_signal_closure_new (PyGObject *instance,
                         const gchar *sig_name,
                         PyObject *callback,
                         PyObject *extra_args,
                         PyObject *swap_data)
{
    return NULL;
}

#endif /* ENABLE_INTROSPECTION */

#endif /* __PYGI_H__ */<|MERGE_RESOLUTION|>--- conflicted
+++ resolved
@@ -57,15 +57,6 @@
     gsize size;
 } PyGIBoxed;
 
-<<<<<<< HEAD
-typedef PyObject * (*PyGIArgOverrideToGIArgumentFunc) (PyObject       *value,
-                                                      GIInterfaceInfo *interface_info,
-                                                      GITransfer      transfer,
-                                                      GIArgument      *arg);
-typedef PyObject * (*PyGIArgOverrideFromGIArgumentFunc) (GIInterfaceInfo *interface_info,
-                                                        GIArgument *arg);
-typedef PyObject * (*PyGIArgOverrideReleaseFunc) (GITypeInfo *interface_info,
-=======
 typedef PyObject * (*PyGIArgOverrideToGIArgumentFunc) (PyObject        *value,
                                                        GIInterfaceInfo *interface_info,
                                                        GITransfer       transfer,
@@ -73,7 +64,6 @@
 typedef PyObject * (*PyGIArgOverrideFromGIArgumentFunc) (GIInterfaceInfo *interface_info,
                                                          gpointer         data);
 typedef PyObject * (*PyGIArgOverrideReleaseFunc) (GITypeInfo *type_info,
->>>>>>> 01596a9b
                                                   gpointer  struct_);
 
 struct PyGI_API {
