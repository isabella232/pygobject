--- conflicted
+++ resolved
@@ -30,15 +30,6 @@
 
 #include "pygi.h"
 
-<<<<<<< HEAD
-gboolean pygi_struct_foreign_convert_to_g_argument (PyObject           *value,
-                                                    GIInterfaceInfo    *interface_info,
-                                                    GITransfer          transfer,
-                                                    GIArgument          *arg);
-PyObject *pygi_struct_foreign_convert_from_g_argument (GIInterfaceInfo *interface_info,
-                                                       GIArgument  *arg);
-PyObject *pygi_struct_foreign_release (GIInterfaceInfo *interface_info,
-=======
 PyObject *pygi_struct_foreign_convert_to_g_argument (PyObject           *value,
                                                      GIInterfaceInfo    *interface_info,
                                                      GITransfer          transfer,
@@ -46,7 +37,6 @@
 PyObject *pygi_struct_foreign_convert_from_g_argument (GIInterfaceInfo *interface_info,
                                                        GIArgument      *arg);
 PyObject *pygi_struct_foreign_release (GITypeInfo *type_info,
->>>>>>> 01596a9b
                                        gpointer struct_);
 
 void pygi_register_foreign_struct_real (const char* namespace_,
