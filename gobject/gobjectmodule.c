--- conflicted
+++ resolved
@@ -2535,38 +2535,6 @@
 pygobject_register_constants(PyObject *m)
 {
     /* PyFloat_ return a new ref, and add object takes the ref */
-<<<<<<< HEAD
-    PyModule_AddObject(m, "G_MINFLOAT", PyFloat_FromDouble(G_MINFLOAT));
-    PyModule_AddObject(m, "G_MAXFLOAT", PyFloat_FromDouble(G_MAXFLOAT));
-    PyModule_AddObject(m, "G_MINDOUBLE", PyFloat_FromDouble(G_MINDOUBLE));
-    PyModule_AddObject(m, "G_MAXDOUBLE", PyFloat_FromDouble(G_MAXDOUBLE));
-
-    PyModule_AddIntConstant(m, "G_MINSHORT", G_MINSHORT);
-    PyModule_AddIntConstant(m, "G_MAXSHORT", G_MAXSHORT);
-    PyModule_AddIntConstant(m, "G_MAXUSHORT", G_MAXUSHORT);
-    PyModule_AddIntConstant(m, "G_MININT", G_MININT);
-    PyModule_AddIntConstant(m, "G_MAXINT", G_MAXINT);
-    PyModule_AddIntConstant(m, "G_MAXUINT", G_MAXUINT);
-    PyModule_AddIntConstant(m, "G_MINLONG", G_MINLONG);
-    PyModule_AddIntConstant(m, "G_MAXLONG", G_MAXLONG);
-    PyModule_AddObject(m, "G_MAXULONG", PyLong_FromUnsignedLong(G_MAXULONG));
-    PyModule_AddIntConstant(m, "G_MININT8", G_MININT8);
-    PyModule_AddIntConstant(m, "G_MAXINT8", G_MAXINT8);
-    PyModule_AddIntConstant(m, "G_MAXUINT8", G_MAXUINT8);
-    PyModule_AddIntConstant(m, "G_MININT16", G_MININT16); 
-    PyModule_AddIntConstant(m, "G_MAXINT16", G_MAXINT16);
-    PyModule_AddIntConstant(m, "G_MAXUINT16", G_MAXUINT16);
-    PyModule_AddIntConstant(m, "G_MININT32", G_MININT32);
-    PyModule_AddIntConstant(m, "G_MAXINT32", G_MAXINT32);
-    PyModule_AddObject(m, "G_MAXUINT32", PyLong_FromUnsignedLong(G_MAXUINT32));
-    PyModule_AddObject(m, "G_MININT64",PyLong_FromLong( G_MININT64));
-    PyModule_AddObject(m, "G_MAXINT64", PyLong_FromLong(G_MAXINT64));
-    PyModule_AddObject(m, "G_MAXUINT64", PyLong_FromUnsignedLong(G_MAXUINT64));
-    PyModule_AddObject(m, "G_MAXSIZE", PyLong_FromUnsignedLong(G_MAXSIZE));
-    PyModule_AddObject(m, "G_MAXSSIZE", PyLong_FromUnsignedLong(G_MAXSSIZE));
-    PyModule_AddObject(m, "G_MINOFFSET", PyLong_FromLong(G_MINOFFSET));
-    PyModule_AddObject(m, "G_MAXOFFSET", PyLong_FromLong(G_MAXOFFSET));
-=======
     PyModule_AddObject(m,       "G_MINFLOAT", PyFloat_FromDouble(G_MINFLOAT));
     PyModule_AddObject(m,       "G_MAXFLOAT", PyFloat_FromDouble(G_MAXFLOAT));
     PyModule_AddObject(m,       "G_MINDOUBLE", PyFloat_FromDouble(G_MINDOUBLE));
@@ -2590,8 +2558,8 @@
     PyModule_AddObject(m,       "G_MININT64", PyLong_FromLongLong(G_MININT64));
     PyModule_AddObject(m,       "G_MAXINT64", PyLong_FromLongLong(G_MAXINT64));
     PyModule_AddObject(m,       "G_MAXUINT64", PyLong_FromUnsignedLongLong(G_MAXUINT64));
-    PyModule_AddObject(m,       "G_MAXSIZE", PyLong_FromSize_t(G_MAXSIZE));
-    PyModule_AddObject(m,       "G_MAXSSIZE", PyLong_FromSsize_t(G_MAXSSIZE));
+    PyModule_AddObject(m,       "G_MAXSIZE", PyLong_FromUnsignedLongLong(G_MAXSIZE));
+    PyModule_AddObject(m,       "G_MAXSSIZE", PyLong_FromUnsignedLongLong(G_MAXSSIZE));
     PyModule_AddObject(m,       "G_MINOFFSET", PyLong_FromLongLong(G_MINOFFSET));
     PyModule_AddObject(m,       "G_MAXOFFSET", PyLong_FromLongLong(G_MAXOFFSET));
 
@@ -2600,7 +2568,6 @@
        In the interests of consistancy I did the same for MAXUINT32 */
     PyModule_AddObject(m,       "G_MAXUINT32", PyLong_FromUnsignedLong(G_MAXUINT32));
     PyModule_AddObject(m,       "G_MAXUINT", PyLong_FromUnsignedLong(G_MAXUINT));
->>>>>>> 695ac7bc
 
     PyModule_AddIntConstant(m, "SIGNAL_RUN_FIRST", G_SIGNAL_RUN_FIRST);
     PyModule_AddIntConstant(m, "SIGNAL_RUN_LAST", G_SIGNAL_RUN_LAST);
